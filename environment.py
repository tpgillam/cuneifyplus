--- conflicted
+++ resolved
@@ -6,64 +6,31 @@
 from cuneify_interface import FileCuneiformCache
 
 
-<<<<<<< HEAD
+if "mws" in socket.gethostname().lower():
 
-if 'mws' in socket.gethostname().lower():
     # Running in MWS
-=======
-if not "mws" in socket.gethostname().lower():
-    raise RuntimeError(
-        "Unrecognised environment: {}".format(socket.gethostname().lower())
-    )
->>>>>>> cf935a08
-
-
-MY_URL = "http://cuneifyplus.arch.cam.ac.uk"
-
-
-def get_font_directory(environ):
-    return os.path.join(environ["DOCUMENT_ROOT"], "cuneifyplus", "fonts")
-
-
-<<<<<<< HEAD
-
-elif 'openshift' in socket.gethostname().lower():
-
-    # Running on OpenShift
-
-    MY_URL = 'https://cuneifyplus-puffin.rhcloud.com'
-
-    DEPRECATED = True
+    MY_URL = "http://cuneifyplus.arch.cam.ac.uk"
 
     def get_font_directory(environ):
-        return os.path.join(environ['OPENSHIFT_DATA_DIR'], 'fonts')
+        return os.path.join(environ["DOCUMENT_ROOT"], "cuneifyplus", "fonts")
 
     def get_cache(environ):
-        ''' Return the standard cuneiform cache '''
-        # We use a cache in the data directory. This isn't touched by the deployment process
-        cache_file_path = os.path.normpath(os.path.join(environ['OPENSHIFT_DATA_DIR'], 'cuneiform_cache.pickle'))
-        return FileCuneiformCache(cache_file_path=cache_file_path)
+        """ Return the standard cuneiform cache """
+        cache_file_path = os.path.normpath(
+            os.path.join(environ["DOCUMENT_ROOT"], "cuneifyplus", "cuneiform_cache.pickle")
+        )
+        return FileCuneiformCache(cache_file_path=cache_file_path, read_only=True)
 
 else:
 
-    # Running locally?
-    MY_URL = ''
-
-    DEPRECATED = False
+    # Running locally
+    MY_URL = ""
 
     def get_font_directory(environ):
-        return 'fonts'
+        return "fonts"
 
     def get_cache(environ):
-        ''' Return the standard cuneiform cache '''
+        """ Return the standard cuneiform cache """
         # We use a cache in the data directory. This isn't touched by the deployment process
-        cache_file_path = 'cuneiform_cache.pickle'
-        return FileCuneiformCache(cache_file_path=cache_file_path)
-=======
-def get_cache(environ):
-    """ Return the standard cuneiform cache """
-    cache_file_path = os.path.normpath(
-        os.path.join(environ["DOCUMENT_ROOT"], "cuneifyplus", "cuneiform_cache.pickle")
-    )
-    return FileCuneiformCache(cache_file_path=cache_file_path, read_only=True)
->>>>>>> cf935a08
+        cache_file_path = "cuneiform_cache.pickle"
+        return FileCuneiformCache(cache_file_path=cache_file_path)